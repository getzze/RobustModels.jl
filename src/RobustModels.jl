--- conflicted
+++ resolved
@@ -12,25 +12,8 @@
 # that are extended from these modules
 using GLM
 using StatsAPI
-<<<<<<< HEAD
 using StatsBase
 using StatsModels
-=======
-
-# Import functions that are called (not extended)
-using Distributions: ccdf, pdf, quantile, Normal, Chisq, TDist, FDist
-using SparseArrays: SparseMatrixCSC, spdiagm
-using LinearAlgebra: diag, dot, tr, I, UniformScaling, rmul!, lmul!
-using Random: AbstractRNG, GLOBAL_RNG
-using Printf: @printf, @sprintf
-using GLM: Link, canonicallink, FPVector, lm, SparsePredChol, DensePredChol
-using StatsBase: mean, median, mad, mad_constant, AbstractWeights, ConvergenceException, sample, quantile
-using IterativeSolvers: lsqr!, cg!
-#using Roots: find_zero, Order1, ConvergenceFailed
-#using QuadGK: quadgk
-#import Tulip
-
->>>>>>> 7505097f
 
 ## Import to implement new methods
 import Base:
@@ -52,7 +35,7 @@
 using Random: AbstractRNG, GLOBAL_RNG
 using Printf: @printf, @sprintf
 using GLM: FPVector, lm, SparsePredChol, DensePredChol
-using StatsBase: mad, ConvergenceException, sample, quantile
+using StatsBase: mean, median, mad, mad_constant, AbstractWeights, ConvergenceException, sample
 using StatsModels: @delegate, @formula, RegressionModel, FormulaTerm, CoefTable, modelcols,
     ModelFrame, apply_schema, schema, checknamesexist, checkcol, termvars, TableRegressionModel
 using IterativeSolvers: lsqr!, cg!
@@ -199,11 +182,8 @@
 Base.broadcastable(m::T) where {T<:AbstractEstimator} = Ref(m)
 Base.broadcastable(m::T) where {T<:LossFunction} = Ref(m)
 
-<<<<<<< HEAD
 include("tools.jl")
-=======
 include("losses.jl")
->>>>>>> 7505097f
 include("estimators.jl")
 include("robustlinearmodel.jl")
 include("linpred.jl")
