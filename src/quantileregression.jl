

import Tulip


"""
    QuantileRegression

Quantile regression representation

## Fields

* `τ`: the quantile value
* `X`: the model matrix
* `β`: the coefficients
* `y`: the response vector
* `wts`: the weights
* `wrkres`: the working residuals
* `formula`: either a `FormulaTerm` object or `nothing`
* `fitdispersion`: if true, the dispersion is estimated otherwise it is kept fixed
* `fitted`: if true, the model was already fitted
"""
mutable struct QuantileRegression{
    T<:AbstractFloat,
    M<:AbstractMatrix{T},
    V<:AbstractVector{T},
} <: AbstractRobustModel{T}
    τ::T
    X::M
    β::V
    y::V
    wts::V
    wrkres::V
    formula::Union{FormulaTerm,Nothing}
    fitdispersion::Bool
    fitted::Bool

    function QuantileRegression(
        τ::T,
        X::M,
        y::V,
        wts::V,
        formula::Union{FormulaTerm,Nothing},
    ) where {V<:AbstractVector{T},M<:AbstractMatrix{T}} where {T<:AbstractFloat}
        n = length(y)
        m, p = size(X)
        ll = length(wts)
        ll == 0 || ll == n || error("length of wts is $ll, must be $n or 0")
        m == n || error("X has $m rows, must be like y, $n")
        new{T,M,V}(τ, X, zeros(T, p), y, wts, similar(y), formula, false, false)
    end
end


function Base.show(io::IO, obj::QuantileRegression)
    msg = "Quantile regression for quantile: $(obj.τ)\n\n"
    if hasformula(obj)
        msg *= "$(formula(obj))\n\n"
    end
    msg *= "Coefficients:\n"
    println(io, msg, coeftable(obj))
end

"""
    quantreg(X, y, args...; kwargs...)

An alias for `fit(QuantileRegression, X, y; kwargs...)`.

The arguments `X` and `y` can be a `Matrix` and a `Vector` or a `Formula` and a `DataFrame`.
"""
quantreg(X, y, args...; kwargs...) = fit(QuantileRegression, X, y, args...; kwargs...)


"""
    fit(::Type{M}, X::Union{AbstractMatrix{T},SparseMatrixCSC{T}},
        y::AbstractVector{T}; quantile::AbstractFloat=0.5,
        dofit::Bool          = true,
        wts::FPVector        = similar(y, 0),
        fitdispersion::Bool  = false,
        fitargs...) where {M<:QuantileRegression, T<:AbstractFloat}

Fit a quantile regression model with the model matrix (or formula) X and response vector (or dataframe) y.

It is solved using the exact interior method.

# Arguments

- `X`: the model matrix (it can be dense or sparse) or a formula
- `y`: the response vector or a dataframe.

# Keywords

- `quantile::AbstractFloat=0.5`: the quantile value for the regression, between 0 and 1.
- `dofit::Bool = true`: if `false`, return the model object without fitting;
- `wts::Vector = []`: a weight vector, should be empty if no weights are used;
- `fitdispersion::Bool = false`: reevaluate the dispersion;
- `fitargs...`: other keyword arguments like `verbose` to print iteration details.

# Output

the RobustLinearModel object.

"""
function StatsAPI.fit(
    ::Type{M},
    X::Union{AbstractMatrix{T},SparseMatrixCSC{T}},
    y::AbstractVector{T};
    quantile::AbstractFloat=0.5,
    dofit::Bool=true,
    wts::FPVector=similar(y, 0),
    fitdispersion::Bool=false,
    contrasts::AbstractDict{Symbol,Any}=Dict{Symbol,Any}(),  # placeholder
    __formula::Union{Nothing,FormulaTerm}=nothing,
    fitargs...,
) where {M<:QuantileRegression,T<:AbstractFloat}

    # Check that X and y have the same number of observations
    if size(X, 1) != size(y, 1)
        mess = "number of rows in X and y must match: $(size(X, 1)) != $(size(y, 1))"
        throw(DimensionMismatch(mess))
    end

    # Check quantile is an allowed value
    (0 < quantile < 1) ||
        error("quantile should be a number between 0 and 1 excluded: $(quantile)")

    m = QuantileRegression(quantile, X, y, wts, __formula)
    return dofit ? fit!(m; fitargs...) : m
end

function StatsAPI.fit(
    ::Type{M},
    f::FormulaTerm,
    data;
    dropmissing::Bool=false,
    wts::Union{Nothing,Symbol,FPVector}=nothing,
    contrasts::AbstractDict{Symbol,Any}=Dict{Symbol,Any}(),
    kwargs...,
) where {M<:QuantileRegression}
    # Extract arrays from data using formula
    f, y, X, extra = modelframe(f, data, contrasts, dropmissing, M; wts=wts)
    # Call the `fit` method with arrays
    fit(M, X, y; wts=extra.wts, contrasts=contrasts, __formula=f, kwargs...)
end


"""
    refit!(m::QuantileRegression,
          [y::FPVector ;
           verbose::Bool=false,
           quantile::Union{Nothing,
           AbstractFloat}=nothing,
          ]
    )

Refit the `QuantileRegression` model with the new values for the response,
weights and quantile. This function assumes that `m` was correctly initialized.
"""
function refit!(m::QuantileRegression, y::FPVector; kwargs...)
    # Update y
    # Check that the old and new y have the same number of rows
    if size(m.y, 1) != size(y, 1)
        mess =
            "the new response vector should have the same dimension: " *
            "$(size(m.y, 1)) != $(size(y, 1))"
        throw(DimensionMismatch(mess))
    end
    copyto!(m.y, y)

    refit!(m; kwargs...)
end

function refit!(
    m::QuantileRegression{T};
    quantile::Union{Nothing,AbstractFloat}=nothing,
    wts::Union{Nothing,FPVector}=nothing,
    kwargs...,
) where {T}

    # Update wts
    n = length(m.y)
    if !isnothing(wts) && (length(wts) in (0, n))
        copy!(m.wts, wts)
    end

    # Update quantile
    if !isnothing(quantile)
        (0 < quantile < 1) ||
            error("quantile should be a number between 0 and 1 excluded: $(quantile)")
        m.τ = quantile
    end

    m.fitted = false
    fit!(m; kwargs...)
end


"""
    fit!(m::QuantileRegression;
         verbose::Bool=false,
         quantile::Union{Nothing, AbstractFloat}=nothing,
         correct_leverage::Bool=false,
         kwargs...)

Optimize the objective of a `QuantileRegression`.  When `verbose` is `true` the values
of the objective and the parameters are printed on stdout at each function evaluation.

This function assumes that `m` was correctly initialized.
This function returns early if the model was already fitted, instead call `refit!`.
"""
function StatsAPI.fit!(
    m::QuantileRegression{T};
    verbose::Bool=false,
    quantile::Union{Nothing,AbstractFloat}=nothing,
    correct_leverage::Bool=false,
    kwargs...,
) where {T}

    # Return early if model has the fit flag set
    m.fitted && return m

    if correct_leverage
        wts = m.wts
        copy!(wts, leverage_weights(m))
        ## TODO: maybe multiply by the old wts?
    end

    # Update quantile
    if !isnothing(quantile)
        (0 < quantile < 1) || throw(
            DomainError(quantile, "quantile should be a number between 0 and 1 excluded"),
        )
        m.τ = quantile
    end

    interiormethod!(m.β, m.wrkres, m.X, m.y, m.τ; wts=m.wts, verbose=verbose)

    m.fitted = true
    m
end


function interiormethod(X, y, τ; kwargs...)
    n, p = size(X)
    T = eltype(y)
    interiormethod!(zeros(T, p), zeros(T, n), X, y, τ; kwargs...)
end

function interiormethod!(βout, rout, X, y, τ; wts=[], verbose::Bool=false)
    model = Tulip.Model{Float64}()
    pb = model.pbdata  # Internal problem data

    n, p = size(X)

    # Define variables
    β = Vector{Int}(undef, p)
    u = Vector{Int}(undef, n)
    v = Vector{Int}(undef, n)
    for i in 1:p
        β[i] = Tulip.add_variable!(pb, Int[], Float64[], 0.0 , -Inf , Inf, "β$i")
    end
    for i in 1:n
        u[i] = Tulip.add_variable!(pb, Int[], Float64[], τ   ,  0.0 , Inf, "u$i")
    end
    for i in 1:n
        v[i] = Tulip.add_variable!(pb, Int[], Float64[], 1-τ ,  0.0 , Inf, "v$i")
    end
    #    @variable(model, β[1:p])
    #    @variable(model, u[1:n] >= 0)
    #    @variable(model, v[1:n] >= 0)

    # Define objective
    # Nothing to do, already defined with the variables
    #    e = ones(n)
    #    @objective(model, Min, τ*dot(e, u) + (1-τ)*dot(e, v) )

    Wy, WX = if isempty(wts)
        y, X
    else
        (wts .* y), (wts .* X)
    end

    # Define constraints
    resid = Vector{Int}(undef, n)
    for i in 1:n
        ci = vcat(β, [u[i], v[i]])
        # Call Vector to transform to dense vector
        cci = vcat(Vector(WX[i, :]), [1.0, -1.0])
        vi = Wy[i]
        resid[i] = Tulip.add_constraint!(pb, ci, cci, vi, vi, "resid$i")
    end
    #    @constraint(model, resid, Wy .== WX * β + u - v)

    Tulip.optimize!(model)

    copyto!(βout, model.solution.x[β])
    copyto!(rout, model.solution.x[u] - model.solution.x[v])
    #    copyto!(βout, value.(β))
    #    copyto!(rout, value.(u) - value.(v))

    if verbose
        println("coef: ", βout)
        println("res: ", rout)
    end
    βout, rout
end

_objective(r::AbstractFloat, τ::AbstractFloat) = (τ - (r < 0)) * r

"""
    hall_sheather_bandwidth()
Optimal bandwidth for sparsity estimation according to Hall and Sheather (1988)
"""
function hall_sheather_bandwidth(q::Real, n::Int, α::Real=0.05)
    zα = quantile(Normal(), 1 - α / 2)
    ## Estimate of r=s/s" from a Normal distribution
    zq = quantile(Normal(), q)
    f = pdf(Normal(), zq)
    r = f^2 / (2 * zq^2 + 1)
    (zα^2 * 1.5 * r / n)^(1 / 5)
end


"""
    jones_bandwidth()
Optimal bandwidth for kernel sparsity estimation according to Jones (1992)
"""
function jones_bandwidth(q::Real, n::Int; kernel=:epanechnikov)
    ## From the kernel k(u) with domain [-1, 1]:
    ## kk = ∫k²(u)du / ( ∫u²k(u)du )^2

    kk = if kernel == :epanechnikov
        # For Epanechnikov kernel: kk = 3/5 / (1/5)^2
        15
    elseif kernel == :triangle
        # For triangle kernel (k(u) = 1 - |u|): kk = 2/3 / (1/6)^2
        24
    elseif kernel == :window
        # That is the Bofinger estimate of the bandwidth
        # For window kernel (k(u) = 1/2): kk = 1/2 / (1/3)^2
        4.5
    else
        error("kernel $(kernel) is not defined for sparsity estimation.")
    end

    ## Estimate of r=s/s" from a Normal distribution
    zq = quantile(Normal(), q)
    f = pdf(Normal(), zq)
    r = f^2 / (2 * zq^2 + 1)
    (kk * r^2 / n)^(1 / 5)
end

"""
    bofinger_bandwidth()
Optimal bandwidth for sparsity estimation according to Bofinger (1975)
"""
function bofinger_bandwidth(q::Real, n::Int)
    return jones_bandwidth(q, n; kernel=:window)
end


function epanechnikov_kernel(x::Real)
    if abs(x) < 1
        return 3 / 4 * (1 - x^2)
    else
        return zero(typeof(x))
    end
end

function triangle_kernel(x::Real)
    if abs(x) < 1
        return 1 - abs(x)
    else
        return zero(typeof(x))
    end
end

function window_kernel(x::Real)
    if abs(x) < 1
        return one(typeof(x)) / 2
    else
        return zero(typeof(x))
    end
end

"""
    sparcity(m::QuantileRegression, α::Real=0.05)

Compute the sparcity or quantile density ŝ(0)
using formula from Jones (1992) - Estimating densities, quantiles,
quantile densities and density quantiles.

"""
function sparcity(
    m::QuantileRegression;
    bw_method::Symbol=:jones,
    α::Real=0.05,
    kernel::Symbol=:epanechnikov,
)
    u = m.τ
    n = if isempty(m.wts)
        length(m.y)
    else
        count(!iszero, m.wts)
    end

    ## Select the optimal bandwidth from different methods
    h = if bw_method == :jones
        jones_bandwidth(u, n; kernel=kernel)
    elseif bw_method == :bofinger
        bofinger_bandwidth(u, n)
    elseif bw_method == :hall_sheather
        hall_sheather_bandwidth(u, n, α)
    else
        error(
            "only :jones, :bofinger and :hall_sheather methods for estimating the"*
            " optimal bandwidth are allowed: $(bw_method)",
        )
    end

    ## Select kernel for density estimation
    k = if kernel == :epanechnikov
        epanechnikov_kernel
    elseif kernel == :triangle
        triangle_kernel
    elseif kernel == :window
        window_kernel
    else
        error("only :epanechnikov, :triangle and :window kernels are allowed: $(kernel)")
    end

    r = copy(residuals(m))
    if !isempty(m.wts)
        inds = findall(!iszero, m.wts)
        r = r[inds] .* m.wts[inds]
    end
    sort!(r)

    s0 = 0
    for i in eachindex(r)
        if i == 1
            s0 += r[i] / h * k(u / h)
        else
            s0 += (r[i] - r[i-1]) / h * k((u - (i - 1) / n) / h)
            if i == lastindex(r)
                s0 += r[i] / h * k((u - 1) / h)
            end
        end
    end
    s0
end

function location_variance(
    m::QuantileRegression,
    sqr::Bool=false;
    bw_method::Symbol=:jones,
    α::Real=0.05,
    kernel::Symbol=:epanechnikov,
)
    v = sparcity(m; bw_method=bw_method, α=α, kernel=kernel)^2
    v *= m.τ * (1 - m.τ)
    v *= (wobs(m) / dof_residual(m))
    return sqr ? v : sqrt(v)
end


"""
    nobs(m::QuantileRegression)::Integer
Returns the number of elements of the response.
For models with prior weights, return the number of non-zero weights.
"""
function StatsAPI.nobs(m::QuantileRegression)::Integer
    if !isempty(m.wts)
        ## Suppose that the weights are probability weights
        count(!iszero, m.wts)
    else
        length(m.y)
    end
end

"""
    wobs(m::QuantileRegression)
For unweighted linear models, equals to ``nobs``, it returns the number of elements of the response.
For models with prior weights, return the sum of the weights.
"""
function wobs(m::QuantileRegression)
    if !isempty(m.wts)
        ## Suppose that the weights are probability weights
        sum(m.wts)
    else
        oftype(sum(one(eltype(m.wts))), nobs(m))
    end
end

StatsAPI.coef(m::QuantileRegression) = m.β

function GLM.dispersion(m::QuantileRegression)
    if isempty(m.wts)
        mean(abs.(residuals(m)))
    else
        mean(abs.(residuals(m)), weights(m.wts))
    end
end

StatsAPI.stderror(m::QuantileRegression) = location_variance(m, false) .* sqrt.(diag(vcov(m)))

StatsAPI.weights(m::QuantileRegression) = m.wts

workingweights(m::QuantileRegression) = m.wrkres

StatsAPI.response(m::QuantileRegression) = m.y

StatsAPI.isfitted(m::QuantileRegression) = m.fitted

StatsAPI.islinear(m::QuantileRegression) = true

StatsAPI.fitted(m::QuantileRegression) = m.y - m.wrkres

StatsAPI.residuals(m::QuantileRegression) = m.wrkres

StatsAPI.predict(m::QuantileRegression, newX::AbstractMatrix) = newX * coef(m)
StatsAPI.predict(m::QuantileRegression) = fitted(m)

scale(m::QuantileRegression) = dispersion(m)

# StatsModels.hasintercept
hasintercept(m::QuantileRegression) = _hasintercept(modelmatrix(m))

function StatsAPI.nulldeviance(m::QuantileRegression)
    μ = quantile(m.y, m.τ)
    if isempty(m.wts)
        sum(_objective.(m.wrkres, Ref(m.τ)))
    else
        sum(m.wts .* _objective.(m.wrkres, Ref(m.τ)))
    end
end

StatsAPI.deviance(m::QuantileRegression) = sum(_objective.(m.wrkres, Ref(m.τ)))

## TODO: define correctly the loglikelihood of the full model
fullloglikelihood(m::QuantileRegression) = 0

StatsAPI.loglikelihood(m::QuantileRegression) = fullloglikelihood(m) - deviance(m) / 2

StatsAPI.nullloglikelihood(m::QuantileRegression) = fullloglikelihood(m) - nulldeviance(m) / 2

StatsAPI.modelmatrix(m::QuantileRegression) = m.X

function StatsAPI.vcov(m::QuantileRegression)
    X = modelmatrix(m)
    wXt = isempty(weights(m)) ? X' : (X .* weights(m))'
    return inv(Hermitian(float(Matrix(wXt * X))))
end

<<<<<<< HEAD
leverage_weights(m::QuantileRegression) = sqrt.(1 .- leverage(m))

StatsModels.hasintercept(m::QuantileRegression) = _hasintercept(modelmatrix(m))

hasformula(m::QuantileRegression) = isnothing(m.formula) ? false : true

function StatsModels.formula(m::QuantileRegression)
    if !hasformula(m)
        throw(ArgumentError("model was fitted without a formula"))
    end
    return m.formula
=======
function projectionmatrix(m::QuantileRegression)
    X = modelmatrix(m)
    wXt = isempty(weights(m)) ? X' : (X .* weights(m))'
    return Hermitian(X * vcov(m) * wXt)
>>>>>>> 7505097f
end<|MERGE_RESOLUTION|>--- conflicted
+++ resolved
@@ -526,6 +526,15 @@
 # StatsModels.hasintercept
 hasintercept(m::QuantileRegression) = _hasintercept(modelmatrix(m))
 
+hasformula(m::QuantileRegression) = isnothing(m.formula) ? false : true
+
+function StatsModels.formula(m::QuantileRegression)
+    if !hasformula(m)
+        throw(ArgumentError("model was fitted without a formula"))
+    end
+    return m.formula
+end
+
 function StatsAPI.nulldeviance(m::QuantileRegression)
     μ = quantile(m.y, m.τ)
     if isempty(m.wts)
@@ -552,22 +561,8 @@
     return inv(Hermitian(float(Matrix(wXt * X))))
 end
 
-<<<<<<< HEAD
-leverage_weights(m::QuantileRegression) = sqrt.(1 .- leverage(m))
-
-StatsModels.hasintercept(m::QuantileRegression) = _hasintercept(modelmatrix(m))
-
-hasformula(m::QuantileRegression) = isnothing(m.formula) ? false : true
-
-function StatsModels.formula(m::QuantileRegression)
-    if !hasformula(m)
-        throw(ArgumentError("model was fitted without a formula"))
-    end
-    return m.formula
-=======
 function projectionmatrix(m::QuantileRegression)
     X = modelmatrix(m)
     wXt = isempty(weights(m)) ? X' : (X .* weights(m))'
     return Hermitian(X * vcov(m) * wXt)
->>>>>>> 7505097f
 end