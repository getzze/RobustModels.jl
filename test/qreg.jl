--- conflicted
+++ resolved
@@ -1,9 +1,4 @@
 
-<<<<<<< HEAD
-using StatsModels: FormulaTerm, TableRegressionModel
-
-=======
->>>>>>> 7505097f
 funcs = (
     dof,
     dof_residual,
@@ -17,16 +12,7 @@
     stderror,
     vcov,
     residuals,
-    predict,
     response,
-<<<<<<< HEAD
-    modelmatrix,
-    weights,
-    leverage,
-)
-
-@testset "Quantile regression: low-level function" begin
-=======
     weights,
     workingweights,
     fitted,
@@ -43,8 +29,7 @@
 )
 
 
-@testset "Quantile regression: high-level function" begin
->>>>>>> 7505097f
+@testset "Quantile regression: low-level function" begin
     τs = range(0.1, 0.9, step=0.1)
     βs = hcat(map(τ->RobustModels.interiormethod(X, y, τ)[1], τs)...)
     println("Coefficients: $(vcat(τs', βs))")
