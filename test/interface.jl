
using Tables
using Missings
using StatsModels: FormulaTerm, TableRegressionModel

m1 = fit(LinearModel, form, data)
λlm = dispersion(m1)

loss1 = L2Loss()
loss2 = TukeyLoss()
est1 = MEstimator(loss1)
est2 = MEstimator(loss2)

funcs = (
    dof,
    dof_residual,
    confint,
    deviance,
    nulldeviance,
    loglikelihood,
    nullloglikelihood,
    dispersion,
    nobs,
    stderror,
    vcov,
    residuals,
<<<<<<< HEAD
    predict,
=======
>>>>>>> 7505097f
    response,
    weights,
    workingweights,
    fitted,
    predict,
    isfitted,
    islinear,
    leverage,
<<<<<<< HEAD
=======
    leverage_weights,
>>>>>>> 7505097f
    modelmatrix,
    projectionmatrix,
    wobs,
    Estimator,
    scale,
    hasintercept,
)


@testset "linear: L2 estimator" begin
    println("\n\t\u25CF Estimator: L2")

    # OLS
    println(m1)
    println(" lm              : ", coef(m1))

    # Formula, dense and sparse entry  and methods :cg and :chol
    @testset "(type, method): ($(typeof(A)),\t$(method))" for (A, b) in ((form, data), (form, nt), (X, y), (sX, y)), method in (:cg, :chol)
        name  = if A==form; "formula" elseif A==X; "dense  " else "sparse " end
        name *= if method==:cg; ",  cg" else ",chol" end
        # use the dispersion from GLM to ensure that the loglikelihood is correct
        m = fit(RobustLinearModel, A, b, est1; method=method, verbose=false, initial_scale=λlm)
        β = copy(coef(m))
        println("rlm($name): ", β)
        @test_nowarn println(m)
        @test isapprox(coef(m1), β; rtol=1e-5)

        # make sure that it is not a TableRegressionModel
        @test !isa(m, TableRegressionModel)

        # refit
        refit!(m, y; verbose=false, initial_scale=:extrema)
        println("$m")
        @test all(coef(m) .== β)

        # make sure the methods for RobustLinearModel are well defined
        @testset "method: $(f)" for f in funcs
            if f in (Estimator, weights, workingweights, islinear, isfitted, scale, wobs,
                     leverage, leverage_weights, modelmatrix, projectionmatrix)
                # method is not defined in GLM
                @test_nowarn f(m)
            else
                var = f(m1)
                robvar = f(m)
                if isa(var, Union{AbstractArray, Tuple})
                    if f != vcov
                        @test isapprox(var, robvar; rtol=1e-4)
                    end
                else
                    if f == dof
                        @test var == robvar + 1
                    elseif f == dof_residual
                        @test var == robvar
                    elseif f in (deviance, nulldeviance)
                        s = scale(m)
                        ## the deviance in RobustModels is the scaled deviance (divided by
                        ## the squared dispersion), whereas in GLM it is not.
                        @test isapprox(var, robvar * s^2; rtol=1e-4)
                    elseif f in (loglikelihood, nullloglikelihood)
                        ## TODO: should work
                        @test_broken isapprox(var, robvar; rtol=1e-4)
#                        @test isapprox(var + log(λ), (robvar + RobustModels.fullloglikelihood(r)) * s^2/λ^2 - log(RobustModels.estimator_norm(r.est)); rtol=1e-4)
#                        @test isapprox(var + log(dispersion(m1)), robvar + log(s); rtol=1e-4)
                    else
                        @test isapprox(var, robvar; rtol=1e-4)
                    end
                end
            end
        end

        # TauEstimator interface
        m3 = fit(RobustLinearModel, A, b, TauEstimator{TukeyLoss}(); method=method, initial_scale=λlm)
        @test_nowarn tauscale(m3)

        # later fit!
        m2 = fit(RobustLinearModel, A, b, est1; method=method, dofit=false)
        @test all(0 .== coef(m2))
        fit!(m2; verbose=false, initial_scale=:mad)
        @test all(β .== coef(m2))

        # Handle Missing values and non-real values
        @testset "Handling of $(typemod) values" for (typemod, conv_func) in (
            ("missing", allowmissing),
            ("complex", complex),
        )
            # check that Missing eltype is routed correctly
            if isa(A, FormulaTerm)
                if isa(b, NamedTuple)
                    b_mod = NamedTuple(k=>conv_func(v) for (k,v) in pairs(b))
                elseif isa(b, DataFrame)
                    b_mod = DataFrame(Dict(
                        k=>(v=Tables.getcolumn(b, k); eltype(v) <: Real ? conv_func(v) : v)
                        for k in Tables.columnnames(b)
                    ))
                else
                    b_mod = nothing
                end
                @test_throws ArgumentError fit(RobustLinearModel, A, b_mod, est1)
                if typemod == "missing"
                    @test_nowarn fit(RobustLinearModel, A, b_mod, est1; dropmissing=true)
                end
            else
                A_mod = conv_func(A)
                b_mod = conv_func(b)
                if typemod == "missing"
                    @test_throws ArgumentError fit(RobustLinearModel, A_mod, b, est1)
                    @test_throws ArgumentError fit(RobustLinearModel, A, b_mod, est1)
                    @test_throws ArgumentError fit(RobustLinearModel, A_mod, b_mod, est1)

                    @test_nowarn fit(RobustLinearModel, A_mod, b, est1; dropmissing=true)
                    @test_nowarn fit(RobustLinearModel, A, b_mod, est1; dropmissing=true)
                    @test_nowarn fit(RobustLinearModel, A_mod, b_mod, est1; dropmissing=true)
                else
                    @test_throws MethodError fit(RobustLinearModel, A_mod, b, est1)
                    @test_throws MethodError fit(RobustLinearModel, A, b_mod, est1)
                    @test_throws MethodError fit(RobustLinearModel, A_mod, b_mod, est1)
                end
            end
        end
    end
end

<|MERGE_RESOLUTION|>--- conflicted
+++ resolved
@@ -24,10 +24,6 @@
     stderror,
     vcov,
     residuals,
-<<<<<<< HEAD
-    predict,
-=======
->>>>>>> 7505097f
     response,
     weights,
     workingweights,
@@ -36,10 +32,7 @@
     isfitted,
     islinear,
     leverage,
-<<<<<<< HEAD
-=======
     leverage_weights,
->>>>>>> 7505097f
     modelmatrix,
     projectionmatrix,
     wobs,
